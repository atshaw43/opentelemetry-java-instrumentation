package datadog.trace.agent.tooling.context;

import static datadog.trace.agent.tooling.ClassLoaderMatcher.BOOTSTRAP_CLASSLOADER;
import static datadog.trace.agent.tooling.bytebuddy.matcher.DDElementMatchers.safeHasSuperType;
import static net.bytebuddy.matcher.ElementMatchers.isInterface;
import static net.bytebuddy.matcher.ElementMatchers.named;

import datadog.trace.agent.tooling.HelperInjector;
import datadog.trace.agent.tooling.Instrumenter;
import datadog.trace.agent.tooling.Instrumenter.Default;
import datadog.trace.agent.tooling.Utils;
import datadog.trace.api.Config;
import datadog.trace.bootstrap.ContextStore;
import datadog.trace.bootstrap.FieldBackedContextStoreAppliedMarker;
import datadog.trace.bootstrap.InstrumentationContext;
import datadog.trace.bootstrap.WeakMap;
import java.lang.reflect.Method;
import java.security.ProtectionDomain;
import java.util.Arrays;
import java.util.Collection;
import java.util.Collections;
import java.util.HashMap;
import java.util.HashSet;
import java.util.LinkedHashSet;
import java.util.Map;
import java.util.Set;
import lombok.extern.slf4j.Slf4j;
import net.bytebuddy.ByteBuddy;
import net.bytebuddy.ClassFileVersion;
import net.bytebuddy.agent.builder.AgentBuilder;
import net.bytebuddy.asm.AsmVisitorWrapper;
import net.bytebuddy.description.field.FieldDescription;
import net.bytebuddy.description.field.FieldList;
import net.bytebuddy.description.method.MethodList;
import net.bytebuddy.description.modifier.TypeManifestation;
import net.bytebuddy.description.modifier.Visibility;
import net.bytebuddy.description.type.TypeDescription;
import net.bytebuddy.dynamic.DynamicType;
import net.bytebuddy.implementation.Implementation;
import net.bytebuddy.jar.asm.ClassVisitor;
import net.bytebuddy.jar.asm.ClassWriter;
import net.bytebuddy.jar.asm.FieldVisitor;
import net.bytebuddy.jar.asm.Label;
import net.bytebuddy.jar.asm.MethodVisitor;
import net.bytebuddy.jar.asm.Opcodes;
import net.bytebuddy.jar.asm.Type;
import net.bytebuddy.pool.TypePool;
import net.bytebuddy.utility.JavaModule;

/**
 * InstrumentationContextProvider which stores context in a field that is injected into a class and
 * falls back to global map if field was not injected.
 *
 * <p>This is accomplished by
 *
 * <ol>
 *   <li>Injecting a Dynamic Interface that provides getter and setter for context field
 *   <li>Applying Dynamic Interface to a type needing context, implementing interface methods and
 *       adding context storage field
 *   <li>Injecting a Dynamic Class created from {@link ContextStoreImplementationTemplate} to use
 *       injected field or fall back to a static map
 *   <li>Rewritting calls to the context-store to access the specific dynamic {@link
 *       ContextStoreImplementationTemplate}
 * </ol>
 *
 * <p>Example:<br>
 * <em>InstrumentationContext.get(Runnable.class, RunnableState.class)")</em><br>
 * is rewritten to:<br>
 * <em>FieldBackedProvider$ContextStore$Runnable$RunnableState12345.getContextStore(runnableRunnable.class,
 * RunnableState.class)</em>
 */
@Slf4j
public class FieldBackedProvider implements InstrumentationContextProvider {

  /**
   * Note: the value here has to be inside on of the prefixes in
   * datadog.trace.agent.tooling.Constants#BOOTSTRAP_PACKAGE_PREFIXES. This ensures that 'isolating'
   * (or 'module') classloaders like jboss and osgi see injected classes. This works because we
   * instrument those classloaders to load everything inside bootstrap packages.
   */
  private static final String DYNAMIC_CLASSES_PACKAGE =
      "datadog.trace.bootstrap.instrumentation.context.";

  private static final String INJECTED_FIELDS_MARKER_CLASS_NAME =
      Utils.getInternalName(FieldBackedContextStoreAppliedMarker.class.getName());

  private static final Method CONTEXT_GET_METHOD;
  private static final Method GET_CONTEXT_STORE_METHOD;

  static {
    try {
      CONTEXT_GET_METHOD = InstrumentationContext.class.getMethod("get", Class.class, Class.class);
      GET_CONTEXT_STORE_METHOD =
          ContextStoreImplementationTemplate.class.getMethod(
              "getContextStore", Class.class, Class.class);
    } catch (final Exception e) {
      throw new IllegalStateException(e);
    }
  }

  private final Instrumenter.Default instrumenter;
  private final ByteBuddy byteBuddy;

  /** fields-accessor-interface-name -> fields-accessor-interface-dynamic-type */
  private final Map<String, DynamicType.Unloaded<?>> fieldAccessorInterfaces;

  private final AgentBuilder.Transformer fieldAccessorInterfacesInjector;

  /** context-store-type-name -> context-store-type-name-dynamic-type */
  private final Map<String, DynamicType.Unloaded<?>> contextStoreImplementations;

  private final AgentBuilder.Transformer contextStoreImplementationsInjector;

  private final boolean fieldInjectionEnabled;

  public FieldBackedProvider(final Instrumenter.Default instrumenter) {
    this.instrumenter = instrumenter;
    byteBuddy = new ByteBuddy();
    fieldAccessorInterfaces = generateFieldAccessorInterfaces();
    fieldAccessorInterfacesInjector = bootstrapHelperInjector(fieldAccessorInterfaces.values());
    contextStoreImplementations = generateContextStoreImplementationClasses();
    contextStoreImplementationsInjector =
        bootstrapHelperInjector(contextStoreImplementations.values());
    fieldInjectionEnabled = Config.get().isRuntimeContextFieldInjection();
  }

  @Override
  public AgentBuilder.Identified.Extendable instrumentationTransformer(
      AgentBuilder.Identified.Extendable builder) {
    if (!instrumenter.contextStore().isEmpty()) {
      /*
       * Install transformer that rewrites accesses to context store with specialized bytecode that
       * invokes appropriate storage implementation.
       */
      builder =
          builder.transform(getTransformerForASMVisitor(getContextStoreReadsRewritingVisitor()));
      builder = injectHelpersIntoBootstrapClassloader(builder);
    }
    return builder;
  }

  private AsmVisitorWrapper getContextStoreReadsRewritingVisitor() {
    return new AsmVisitorWrapper() {
      @Override
      public int mergeWriter(final int flags) {
        return flags | ClassWriter.COMPUTE_MAXS;
      }

      @Override
      public int mergeReader(final int flags) {
        return flags;
      }

      @Override
      public ClassVisitor wrap(
          final TypeDescription instrumentedType,
          final ClassVisitor classVisitor,
          final Implementation.Context implementationContext,
          final TypePool typePool,
          final FieldList<FieldDescription.InDefinedShape> fields,
          final MethodList<?> methods,
          final int writerFlags,
          final int readerFlags) {
        return new ClassVisitor(Opcodes.ASM7, classVisitor) {
          @Override
          public void visit(
              final int version,
              final int access,
              final String name,
              final String signature,
              final String superName,
              final String[] interfaces) {
            super.visit(version, access, name, signature, superName, interfaces);
          }

          @Override
          public MethodVisitor visitMethod(
              final int access,
              final String name,
              final String descriptor,
              final String signature,
              final String[] exceptions) {
            final MethodVisitor mv =
                super.visitMethod(access, name, descriptor, signature, exceptions);
            return new MethodVisitor(Opcodes.ASM7, mv) {
              /** The most recent objects pushed to the stack. */
              private final Object[] stack = {null, null};
              /** Most recent instructions. */
              private final int[] insnStack = {-1, -1, -1};

              @Override
              public void visitMethodInsn(
                  final int opcode,
                  final String owner,
                  final String name,
                  final String descriptor,
                  final boolean isInterface) {
                pushOpcode(opcode);
                if (Utils.getInternalName(CONTEXT_GET_METHOD.getDeclaringClass().getName())
                        .equals(owner)
                    && CONTEXT_GET_METHOD.getName().equals(name)
                    && Type.getMethodDescriptor(CONTEXT_GET_METHOD).equals(descriptor)) {
                  log.debug("Found context-store access in {}", instrumenter.getClass().getName());
                  /*
                  The idea here is that the rest if this method visitor collects last three instructions in `insnStack`
                  variable. Once we get here we check if those last three instructions constitute call that looks like
                  `InstrumentationContext.get(K.class, V.class)`. If it does the inside of this if rewrites it to call
                  dynamically injected context store implementation instead.
                   */
                  if ((insnStack[0] == Opcodes.INVOKESTATIC
                          && insnStack[1] == Opcodes.LDC
                          && insnStack[2] == Opcodes.LDC)
                      && (stack[0] instanceof Type && stack[1] instanceof Type)) {
                    final String contextClassName = ((Type) stack[0]).getClassName();
                    final String keyClassName = ((Type) stack[1]).getClassName();
                    final TypeDescription contextStoreImplementationClass =
                        getContextStoreImplementation(keyClassName, contextClassName);
                    log.debug(
                        "Rewriting context-store map fetch for instrumenter {}: {} -> {}",
                        instrumenter.getClass().getName(),
                        keyClassName,
                        contextClassName);
                    if (contextStoreImplementationClass == null) {
                      throw new IllegalStateException(
                          String.format(
                              "Incorrect Context Api Usage detected. Cannot find map holder class for %s context %s. Was that class defined in contextStore for instrumentation %s?",
                              keyClassName, contextClassName, instrumenter.getClass().getName()));
                    }
                    if (!contextClassName.equals(instrumenter.contextStore().get(keyClassName))) {
                      throw new IllegalStateException(
                          String.format(
                              "Incorrect Context Api Usage detected. Incorrect context class %s, expected %s for instrumentation %s",
                              contextClassName,
                              instrumenter.contextStore().get(keyClassName),
                              instrumenter.getClass().getName()));
                    }
                    // stack: contextClass | keyClass
                    mv.visitMethodInsn(
                        Opcodes.INVOKESTATIC,
                        contextStoreImplementationClass.getInternalName(),
                        GET_CONTEXT_STORE_METHOD.getName(),
                        Type.getMethodDescriptor(GET_CONTEXT_STORE_METHOD),
                        false);
                    return;
                  }
                  throw new IllegalStateException(
                      "Incorrect Context Api Usage detected. Key and context class must be class-literals. Example of correct usage: InstrumentationContext.get(Runnable.class, RunnableContext.class)");
                } else {
                  super.visitMethodInsn(opcode, owner, name, descriptor, isInterface);
                }
              }

              /** Tracking the most recently used opcodes to assert proper api usage. */
              private void pushOpcode(final int opcode) {
                System.arraycopy(insnStack, 0, insnStack, 1, insnStack.length - 1);
                insnStack[0] = opcode;
              }

              /**
               * Tracking the most recently pushed objects on the stack to assert proper api usage.
               */
              private void pushStack(final Object o) {
                System.arraycopy(stack, 0, stack, 1, stack.length - 1);
                stack[0] = o;
              }

              @Override
              public void visitInsn(final int opcode) {
                pushOpcode(opcode);
                super.visitInsn(opcode);
              }

              @Override
              public void visitJumpInsn(final int opcode, final Label label) {
                pushOpcode(opcode);
                super.visitJumpInsn(opcode, label);
              }

              @Override
              public void visitIntInsn(final int opcode, final int operand) {
                pushOpcode(opcode);
                super.visitIntInsn(opcode, operand);
              }

              @Override
              public void visitVarInsn(final int opcode, final int var) {
                pushOpcode(opcode);
                pushStack(var);
                super.visitVarInsn(opcode, var);
              }

              @Override
              public void visitLdcInsn(final Object value) {
                pushOpcode(Opcodes.LDC);
                pushStack(value);
                super.visitLdcInsn(value);
              }
            };
          }
        };
      }
    };
  }

  private AgentBuilder.Identified.Extendable injectHelpersIntoBootstrapClassloader(
      AgentBuilder.Identified.Extendable builder) {
    /*
     * We inject into bootstrap classloader because field accessor interfaces are needed by context
     * store implementations. Unfortunately this forces us to remove stored type checking because
     * actual classes may not be available at this point.
     */
    builder = builder.transform(fieldAccessorInterfacesInjector);

    /*
     * We inject context store implementation into bootstrap classloader because same implementation
     * may be used by different instrumentations and it has to use same static map in case of
     * fallback to map-backed storage.
     */
    builder = builder.transform(contextStoreImplementationsInjector);
    return builder;
  }

  /** Get transformer that forces helper injection onto bootstrap classloader. */
  private AgentBuilder.Transformer bootstrapHelperInjector(
      final Collection<DynamicType.Unloaded<?>> helpers) {
    return new AgentBuilder.Transformer() {
      final HelperInjector injector = HelperInjector.forDynamicTypes(helpers);

      @Override
      public DynamicType.Builder<?> transform(
          final DynamicType.Builder<?> builder,
          final TypeDescription typeDescription,
          final ClassLoader classLoader,
          final JavaModule module) {
        return injector.transform(
            builder,
            typeDescription,
            // context store implementation classes will always go to the bootstrap
            BOOTSTRAP_CLASSLOADER,
            module);
      }
    };
  }

  /*
  Set of pairs (context holder, context class) for which we have matchers installed.
  We use this to make sure we do not install matchers repeatedly for cases when same
  context class is used by multiple instrumentations.
   */
  private static final Set<Map.Entry<String, String>> INSTALLED_CONTEXT_MATCHERS = new HashSet<>();

  /** Clear set that prevents multiple matchers for same context class */
  public static void resetContextMatchers() {
    synchronized (INSTALLED_CONTEXT_MATCHERS) {
      INSTALLED_CONTEXT_MATCHERS.clear();
    }
  }

  @Override
  public AgentBuilder.Identified.Extendable additionalInstrumentation(
      AgentBuilder.Identified.Extendable builder) {

    if (fieldInjectionEnabled) {
      for (final Map.Entry<String, String> entry : instrumenter.contextStore().entrySet()) {
        /*
         * For each context store defined in a current instrumentation we create an agent builder
         * that injects necessary fields.
         * Note: this synchronization should not have any impact on performance
         * since this is done when agent builder is being made, it doesn't affect actual
         * class transformation.
         */
<<<<<<< HEAD
        synchronized (INSTALLED_CONTEXT_MATCHERS) {
          // FIXME: This makes an assumption that class loader matchers for instrumenters that use
          // same context classes should be the same - which seems reasonable, but is not checked.
          // Addressing this properly requires some notion of 'compound intrumenters' which we
          // currently do not have.
          if (INSTALLED_CONTEXT_MATCHERS.contains(entry)) {
            log.debug("Skipping builder for {} {}", instrumenter.getClass().getName(), entry);
            continue;
          }
=======
        builder =
            builder
                .type(safeHasSuperType(named(entry.getKey())), instrumenter.classLoaderMatcher())
                .and(safeToInjectFieldsMatcher())
                .and(Default.NOT_DECORATOR_MATCHER)
                .transform(AgentBuilder.Transformer.NoOp.INSTANCE);
>>>>>>> 5c4cd957

          log.debug("Making builder for {} {}", instrumenter.getClass().getName(), entry);
          INSTALLED_CONTEXT_MATCHERS.add(entry);

          /*
           * For each context store defined in a current instrumentation we create an agent builder
           * that injects necessary fields.
           */
          builder =
              builder
                  .type(safeHasSuperType(named(entry.getKey())), instrumenter.classLoaderMatcher())
                  .and(safeToInjectFieldsMatcher())
                  // Added here instead of AgentInstaller's ignores because it's relatively
                  // expensive. https://github.com/DataDog/dd-trace-java/pull/1045
                  .and(not(isAnnotatedWith(named("javax.decorator.Decorator"))))
                  .transform(AgentBuilder.Transformer.NoOp.INSTANCE);

          /*
           * We inject helpers here as well as when instrumentation is applied to ensure that
           * helpers are present even if instrumented classes are not loaded, but classes with state
           * fields added are loaded (e.g. sun.net.www.protocol.https.HttpsURLConnectionImpl).
           */
          builder = injectHelpersIntoBootstrapClassloader(builder);

          builder =
              builder.transform(
                  getTransformerForASMVisitor(
                      getFieldInjectionVisitor(entry.getKey(), entry.getValue())));
        }
      }
    }
    return builder;
  }

  private static AgentBuilder.RawMatcher safeToInjectFieldsMatcher() {
    return new AgentBuilder.RawMatcher() {
      @Override
      public boolean matches(
          final TypeDescription typeDescription,
          final ClassLoader classLoader,
          final JavaModule module,
          final Class<?> classBeingRedefined,
          final ProtectionDomain protectionDomain) {
        /*
         * The idea here is that we can add fields if class is just being loaded
         * (classBeingRedefined == null) and we have to add same fields again if class we added
         * fields before is being transformed again. Note: here we assume that Class#getInterfaces()
         * returns list of interfaces defined immediately on a given class, not inherited from its
         * parents. It looks like current JVM implementation does exactly this but javadoc is not
         * explicit about that.
         */
        return classBeingRedefined == null
            || Arrays.asList(classBeingRedefined.getInterfaces())
                .contains(FieldBackedContextStoreAppliedMarker.class);
      }
    };
  }

  private AsmVisitorWrapper getFieldInjectionVisitor(
      final String keyClassName, final String contextClassName) {
    return new AsmVisitorWrapper() {

      @Override
      public int mergeWriter(final int flags) {
        return flags | ClassWriter.COMPUTE_MAXS;
      }

      @Override
      public int mergeReader(final int flags) {
        return flags;
      }

      @Override
      public ClassVisitor wrap(
          final TypeDescription instrumentedType,
          final ClassVisitor classVisitor,
          final Implementation.Context implementationContext,
          final TypePool typePool,
          final FieldList<FieldDescription.InDefinedShape> fields,
          final MethodList<?> methods,
          final int writerFlags,
          final int readerFlags) {
        return new ClassVisitor(Opcodes.ASM7, classVisitor) {
          // We are using Object class name instead of contextClassName here because this gets
          // injected onto Bootstrap classloader where context class may be unavailable
          private final TypeDescription contextType =
              new TypeDescription.ForLoadedType(Object.class);
          private final String fieldName = getContextFieldName(keyClassName);
          private final String getterMethodName = getContextGetterName(keyClassName);
          private final String setterMethodName = getContextSetterName(keyClassName);
          private final TypeDescription interfaceType =
              getFieldAccessorInterface(keyClassName, contextClassName);
          private boolean foundField = false;
          private boolean foundGetter = false;
          private boolean foundSetter = false;

          @Override
          public void visit(
              final int version,
              final int access,
              final String name,
              final String signature,
              final String superName,
              String[] interfaces) {
            if (interfaces == null) {
              interfaces = new String[] {};
            }
            final Set<String> set = new LinkedHashSet<>(Arrays.asList(interfaces));
            set.add(INJECTED_FIELDS_MARKER_CLASS_NAME);
            set.add(interfaceType.getInternalName());
            super.visit(version, access, name, signature, superName, set.toArray(new String[] {}));
          }

          @Override
          public FieldVisitor visitField(
              final int access,
              final String name,
              final String descriptor,
              final String signature,
              final Object value) {
            if (name.equals(fieldName)) {
              foundField = true;
            }
            return super.visitField(access, name, descriptor, signature, value);
          }

          @Override
          public MethodVisitor visitMethod(
              final int access,
              final String name,
              final String descriptor,
              final String signature,
              final String[] exceptions) {
            if (name.equals(getterMethodName)) {
              foundGetter = true;
            }
            if (name.equals(setterMethodName)) {
              foundSetter = true;
            }
            return super.visitMethod(access, name, descriptor, signature, exceptions);
          }

          @Override
          public void visitEnd() {
            // Checking only for field existence is not enough as libraries like CGLIB only copy
            // public/protected methods and not fields (neither public nor private ones) when
            // they enhance a class.
            // For this reason we check separately for the field and for the two accessors.
            if (!foundField) {
              cv.visitField(
                  // Field should be transient to avoid being serialized with the object.
                  Opcodes.ACC_PRIVATE | Opcodes.ACC_TRANSIENT,
                  fieldName,
                  contextType.getDescriptor(),
                  null,
                  null);
            }
            if (!foundGetter) {
              addGetter();
            }
            if (!foundSetter) {
              addSetter();
            }
            super.visitEnd();
          }

          /** Just 'standard' getter implementation */
          private void addGetter() {
            final MethodVisitor mv = getAccessorMethodVisitor(getterMethodName);
            mv.visitCode();
            mv.visitVarInsn(Opcodes.ALOAD, 0);
            mv.visitFieldInsn(
                Opcodes.GETFIELD,
                instrumentedType.getInternalName(),
                fieldName,
                contextType.getDescriptor());
            mv.visitInsn(Opcodes.ARETURN);
            mv.visitMaxs(0, 0);
            mv.visitEnd();
          }

          /** Just 'standard' setter implementation */
          private void addSetter() {
            final MethodVisitor mv = getAccessorMethodVisitor(setterMethodName);
            mv.visitCode();
            mv.visitVarInsn(Opcodes.ALOAD, 0);
            mv.visitVarInsn(Opcodes.ALOAD, 1);
            mv.visitFieldInsn(
                Opcodes.PUTFIELD,
                instrumentedType.getInternalName(),
                fieldName,
                contextType.getDescriptor());
            mv.visitInsn(Opcodes.RETURN);
            mv.visitMaxs(0, 0);
            mv.visitEnd();
          }

          private MethodVisitor getAccessorMethodVisitor(final String methodName) {
            return cv.visitMethod(
                Opcodes.ACC_PUBLIC,
                methodName,
                Utils.getMethodDefinition(interfaceType, methodName).getDescriptor(),
                null,
                null);
          }
        };
      }
    };
  }

  private TypeDescription getContextStoreImplementation(
      final String keyClassName, final String contextClassName) {
    final DynamicType.Unloaded<?> type =
        contextStoreImplementations.get(
            getContextStoreImplementationClassName(keyClassName, contextClassName));
    if (type == null) {
      return null;
    } else {
      return type.getTypeDescription();
    }
  }

  private Map<String, DynamicType.Unloaded<?>> generateContextStoreImplementationClasses() {
    final Map<String, DynamicType.Unloaded<?>> contextStoreImplementations =
        new HashMap<>(instrumenter.contextStore().size());
    for (final Map.Entry<String, String> entry : instrumenter.contextStore().entrySet()) {
      final DynamicType.Unloaded<?> type =
          makeContextStoreImplementationClass(entry.getKey(), entry.getValue());
      contextStoreImplementations.put(type.getTypeDescription().getName(), type);
    }
    return Collections.unmodifiableMap(contextStoreImplementations);
  }

  /**
   * Generate an 'implementation' of a context store classfor given key class name and context class
   * name
   *
   * @param keyClassName key class name
   * @param contextClassName context class name
   * @return unloaded dynamic type containing generated class
   */
  private DynamicType.Unloaded<?> makeContextStoreImplementationClass(
      final String keyClassName, final String contextClassName) {
    return byteBuddy
        .rebase(ContextStoreImplementationTemplate.class)
        .modifiers(Visibility.PUBLIC, TypeManifestation.FINAL)
        .name(getContextStoreImplementationClassName(keyClassName, contextClassName))
        .visit(getContextStoreImplementationVisitor(keyClassName, contextClassName))
        .make();
  }

  /**
   * Returns a visitor that 'fills in' missing methods into concrete implementation of
   * ContextStoreImplementationTemplate for given key class name and context class name
   *
   * @param keyClassName key class name
   * @param contextClassName context class name
   * @return visitor that adds implementation for methods that need to be generated
   */
  private AsmVisitorWrapper getContextStoreImplementationVisitor(
      final String keyClassName, final String contextClassName) {
    return new AsmVisitorWrapper() {

      @Override
      public int mergeWriter(final int flags) {
        return flags | ClassWriter.COMPUTE_MAXS;
      }

      @Override
      public int mergeReader(final int flags) {
        return flags;
      }

      @Override
      public ClassVisitor wrap(
          final TypeDescription instrumentedType,
          final ClassVisitor classVisitor,
          final Implementation.Context implementationContext,
          final TypePool typePool,
          final FieldList<FieldDescription.InDefinedShape> fields,
          final MethodList<?> methods,
          final int writerFlags,
          final int readerFlags) {
        return new ClassVisitor(Opcodes.ASM7, classVisitor) {

          private final TypeDescription accessorInterface =
              getFieldAccessorInterface(keyClassName, contextClassName);
          private final String accessorInterfaceInternalName = accessorInterface.getInternalName();
          private final String instrumentedTypeInternalName = instrumentedType.getInternalName();
          private final boolean frames =
              implementationContext.getClassFileVersion().isAtLeast(ClassFileVersion.JAVA_V6);

          @Override
          public MethodVisitor visitMethod(
              final int access,
              final String name,
              final String descriptor,
              final String signature,
              final String[] exceptions) {
            if ("realGet".equals(name)) {
              generateRealGetMethod(name);
              return null;
            } else if ("realPut".equals(name)) {
              generateRealPutMethod(name);
              return null;
            } else if ("realSynchronizeInstance".equals(name)) {
              generateRealSynchronizeInstanceMethod(name);
              return null;
            } else {
              return super.visitMethod(access, name, descriptor, signature, exceptions);
            }
          }

          /**
           * Provides implementation for {@code realGet} method that looks like this
           *
           * <blockquote>
           *
           * <pre>
           * private Object realGet(final Object key) {
           *   if (key instanceof $accessorInterfaceInternalName) {
           *     return (($accessorInterfaceInternalName) key).$getterName();
           *   } else {
           *     return mapGet(key);
           *   }
           * }
           * </pre>
           *
           * </blockquote>
           *
           * @param name name of the method being visited
           */
          private void generateRealGetMethod(final String name) {
            final String getterName = getContextGetterName(keyClassName);
            final Label elseLabel = new Label();
            final MethodVisitor mv = getMethodVisitor(name);
            mv.visitCode();
            mv.visitVarInsn(Opcodes.ALOAD, 1);
            mv.visitTypeInsn(Opcodes.INSTANCEOF, accessorInterfaceInternalName);
            mv.visitJumpInsn(Opcodes.IFEQ, elseLabel);
            mv.visitVarInsn(Opcodes.ALOAD, 1);
            mv.visitTypeInsn(Opcodes.CHECKCAST, accessorInterfaceInternalName);
            mv.visitMethodInsn(
                Opcodes.INVOKEINTERFACE,
                accessorInterfaceInternalName,
                getterName,
                Utils.getMethodDefinition(accessorInterface, getterName).getDescriptor(),
                true);
            mv.visitInsn(Opcodes.ARETURN);
            mv.visitLabel(elseLabel);
            if (frames) {
              mv.visitFrame(Opcodes.F_SAME, 0, null, 0, null);
            }
            mv.visitVarInsn(Opcodes.ALOAD, 0);
            mv.visitVarInsn(Opcodes.ALOAD, 1);
            mv.visitMethodInsn(
                Opcodes.INVOKESPECIAL,
                instrumentedTypeInternalName,
                "mapGet",
                Utils.getMethodDefinition(instrumentedType, "mapGet").getDescriptor(),
                false);
            mv.visitInsn(Opcodes.ARETURN);
            mv.visitMaxs(0, 0);
            mv.visitEnd();
          }

          /**
           * Provides implementation for {@code realPut} method that looks like this
           *
           * <blockquote>
           *
           * <pre>
           * private void realPut(final Object key, final Object value) {
           *   if (key instanceof $accessorInterfaceInternalName) {
           *     (($accessorInterfaceInternalName) key).$setterName(value);
           *   } else {
           *     mapPut(key, value);
           *   }
           * }
           * </pre>
           *
           * </blockquote>
           *
           * @param name name of the method being visited
           */
          private void generateRealPutMethod(final String name) {
            final String setterName = getContextSetterName(keyClassName);
            final Label elseLabel = new Label();
            final Label endLabel = new Label();
            final MethodVisitor mv = getMethodVisitor(name);
            mv.visitCode();
            mv.visitVarInsn(Opcodes.ALOAD, 1);
            mv.visitTypeInsn(Opcodes.INSTANCEOF, accessorInterfaceInternalName);
            mv.visitJumpInsn(Opcodes.IFEQ, elseLabel);
            mv.visitVarInsn(Opcodes.ALOAD, 1);
            mv.visitTypeInsn(Opcodes.CHECKCAST, accessorInterfaceInternalName);
            mv.visitVarInsn(Opcodes.ALOAD, 2);
            mv.visitMethodInsn(
                Opcodes.INVOKEINTERFACE,
                accessorInterfaceInternalName,
                setterName,
                Utils.getMethodDefinition(accessorInterface, setterName).getDescriptor(),
                true);
            mv.visitJumpInsn(Opcodes.GOTO, endLabel);
            mv.visitLabel(elseLabel);
            if (frames) {
              mv.visitFrame(Opcodes.F_SAME, 0, null, 0, null);
            }
            mv.visitVarInsn(Opcodes.ALOAD, 0);
            mv.visitVarInsn(Opcodes.ALOAD, 1);
            mv.visitVarInsn(Opcodes.ALOAD, 2);
            mv.visitMethodInsn(
                Opcodes.INVOKESPECIAL,
                instrumentedTypeInternalName,
                "mapPut",
                Utils.getMethodDefinition(instrumentedType, "mapPut").getDescriptor(),
                false);
            mv.visitLabel(endLabel);
            if (frames) {
              mv.visitFrame(Opcodes.F_SAME, 0, null, 0, null);
            }
            mv.visitInsn(Opcodes.RETURN);
            mv.visitMaxs(0, 0);
            mv.visitEnd();
          }

          /**
           * Provides implementation for {@code realSynchronizeInstance} method that looks like this
           *
           * <blockquote>
           *
           * <pre>
           * private Object realSynchronizeInstance(final Object key) {
           *   if (key instanceof $accessorInterfaceInternalName) {
           *     return key;
           *   } else {
           *     return mapSynchronizeInstance(key);
           *   }
           * }
           * </pre>
           *
           * </blockquote>
           *
           * @param name name of the method being visited
           */
          private void generateRealSynchronizeInstanceMethod(final String name) {
            final MethodVisitor mv = getMethodVisitor(name);
            mv.visitCode();
            mv.visitVarInsn(Opcodes.ALOAD, 1);
            mv.visitTypeInsn(Opcodes.INSTANCEOF, accessorInterfaceInternalName);
            final Label elseLabel = new Label();
            mv.visitJumpInsn(Opcodes.IFEQ, elseLabel);
            mv.visitVarInsn(Opcodes.ALOAD, 1);
            mv.visitInsn(Opcodes.ARETURN);
            mv.visitLabel(elseLabel);
            if (frames) {
              mv.visitFrame(Opcodes.F_SAME, 0, null, 0, null);
            }
            mv.visitVarInsn(Opcodes.ALOAD, 0);
            mv.visitVarInsn(Opcodes.ALOAD, 1);
            mv.visitMethodInsn(
                Opcodes.INVOKESPECIAL,
                instrumentedTypeInternalName,
                "mapSynchronizeInstance",
                Utils.getMethodDefinition(instrumentedType, "mapSynchronizeInstance")
                    .getDescriptor(),
                false);
            mv.visitInsn(Opcodes.ARETURN);
            mv.visitMaxs(0, 0);
            mv.visitEnd();
          }

          private MethodVisitor getMethodVisitor(final String methodName) {
            return cv.visitMethod(
                Opcodes.ACC_PRIVATE,
                methodName,
                Utils.getMethodDefinition(instrumentedType, methodName).getDescriptor(),
                null,
                null);
          }
        };
      }
    };
  }

  /**
   * Template class used to generate the class that accesses stored context using either key
   * instance's own injected field or global hash map if field is not available.
   */
  private static final class ContextStoreImplementationTemplate
      implements ContextStore<Object, Object> {
    private static final ContextStoreImplementationTemplate INSTANCE =
        new ContextStoreImplementationTemplate(WeakMap.Provider.newWeakMap());

    private final WeakMap map;

    private ContextStoreImplementationTemplate(final WeakMap map) {
      this.map = map;
    }

    @Override
    public Object get(final Object key) {
      return realGet(key);
    }

    @Override
    public Object putIfAbsent(final Object key, final Object context) {
      Object existingContext = realGet(key);
      if (null != existingContext) {
        return existingContext;
      }
      synchronized (realSynchronizeInstance(key)) {
        existingContext = realGet(key);
        if (null != existingContext) {
          return existingContext;
        }
        realPut(key, context);
        return context;
      }
    }

    @Override
    public Object putIfAbsent(final Object key, final Factory<Object> contextFactory) {
      Object existingContext = realGet(key);
      if (null != existingContext) {
        return existingContext;
      }
      synchronized (realSynchronizeInstance(key)) {
        existingContext = realGet(key);
        if (null != existingContext) {
          return existingContext;
        }
        final Object context = contextFactory.create();
        realPut(key, context);
        return context;
      }
    }

    @Override
    public void put(final Object key, final Object context) {
      realPut(key, context);
    }

    private Object realGet(final Object key) {
      // to be generated
      return null;
    }

    private void realPut(final Object key, final Object value) {
      // to be generated
    }

    private Object realSynchronizeInstance(final Object key) {
      // to be generated
      return null;
    }

    private Object mapGet(final Object key) {
      return map.get(key);
    }

    private void mapPut(final Object key, final Object value) {
      map.put(key, value);
    }

    private Object mapSynchronizeInstance(final Object key) {
      return map;
    }

    public static ContextStore getContextStore(final Class keyClass, final Class contextClass) {
      // We do not actually check the keyClass here - but that should be fine since compiler would
      // check things for us.
      return INSTANCE;
    }
  }

  private TypeDescription getFieldAccessorInterface(
      final String keyClassName, final String contextClassName) {
    final DynamicType.Unloaded<?> type =
        fieldAccessorInterfaces.get(
            getContextAccessorInterfaceName(keyClassName, contextClassName));
    if (type == null) {
      return null;
    } else {
      return type.getTypeDescription();
    }
  }

  private Map<String, DynamicType.Unloaded<?>> generateFieldAccessorInterfaces() {
    final Map<String, DynamicType.Unloaded<?>> fieldAccessorInterfaces =
        new HashMap<>(instrumenter.contextStore().size());
    for (final Map.Entry<String, String> entry : instrumenter.contextStore().entrySet()) {
      final DynamicType.Unloaded<?> type =
          makeFieldAccessorInterface(entry.getKey(), entry.getValue());
      fieldAccessorInterfaces.put(type.getTypeDescription().getName(), type);
    }
    return Collections.unmodifiableMap(fieldAccessorInterfaces);
  }

  /**
   * Generate an interface that provides field accessor methods for given key class name and context
   * class name
   *
   * @param keyClassName key class name
   * @param contextClassName context class name
   * @return unloaded dynamic type containing generated interface
   */
  private DynamicType.Unloaded<?> makeFieldAccessorInterface(
      final String keyClassName, final String contextClassName) {
    // We are using Object class name instead of contextClassName here because this gets injected
    // onto Bootstrap classloader where context class may be unavailable
    final TypeDescription contextType = new TypeDescription.ForLoadedType(Object.class);
    return byteBuddy
        .makeInterface()
        .name(getContextAccessorInterfaceName(keyClassName, contextClassName))
        .defineMethod(getContextGetterName(keyClassName), contextType, Visibility.PUBLIC)
        .withoutCode()
        .defineMethod(getContextSetterName(keyClassName), TypeDescription.VOID, Visibility.PUBLIC)
        .withParameter(contextType, "value")
        .withoutCode()
        .make();
  }

  private AgentBuilder.Transformer getTransformerForASMVisitor(final AsmVisitorWrapper visitor) {
    return new AgentBuilder.Transformer() {
      @Override
      public DynamicType.Builder<?> transform(
          final DynamicType.Builder<?> builder,
          final TypeDescription typeDescription,
          final ClassLoader classLoader,
          final JavaModule module) {
        return builder.visit(visitor);
      }
    };
  }

  private String getContextStoreImplementationClassName(
      final String keyClassName, final String contextClassName) {
    return DYNAMIC_CLASSES_PACKAGE
        + getClass().getSimpleName()
        + "$ContextStore$"
        + Utils.converToInnerClassName(keyClassName)
        + "$"
        + Utils.converToInnerClassName(contextClassName);
  }

  private String getContextAccessorInterfaceName(
      final String keyClassName, final String contextClassName) {
    return DYNAMIC_CLASSES_PACKAGE
        + getClass().getSimpleName()
        + "$ContextAccessor$"
        + Utils.converToInnerClassName(keyClassName)
        + "$"
        + Utils.converToInnerClassName(contextClassName);
  }

  private static String getContextFieldName(final String keyClassName) {
    return "__datadogContext$" + Utils.converToInnerClassName(keyClassName);
  }

  private static String getContextGetterName(final String keyClassName) {
    return "get" + getContextFieldName(keyClassName);
  }

  private static String getContextSetterName(final String key) {
    return "set" + getContextFieldName(key);
  }
}<|MERGE_RESOLUTION|>--- conflicted
+++ resolved
@@ -2,7 +2,6 @@
 
 import static datadog.trace.agent.tooling.ClassLoaderMatcher.BOOTSTRAP_CLASSLOADER;
 import static datadog.trace.agent.tooling.bytebuddy.matcher.DDElementMatchers.safeHasSuperType;
-import static net.bytebuddy.matcher.ElementMatchers.isInterface;
 import static net.bytebuddy.matcher.ElementMatchers.named;
 
 import datadog.trace.agent.tooling.HelperInjector;
@@ -369,7 +368,6 @@
          * since this is done when agent builder is being made, it doesn't affect actual
          * class transformation.
          */
-<<<<<<< HEAD
         synchronized (INSTALLED_CONTEXT_MATCHERS) {
           // FIXME: This makes an assumption that class loader matchers for instrumenters that use
           // same context classes should be the same - which seems reasonable, but is not checked.
@@ -379,14 +377,6 @@
             log.debug("Skipping builder for {} {}", instrumenter.getClass().getName(), entry);
             continue;
           }
-=======
-        builder =
-            builder
-                .type(safeHasSuperType(named(entry.getKey())), instrumenter.classLoaderMatcher())
-                .and(safeToInjectFieldsMatcher())
-                .and(Default.NOT_DECORATOR_MATCHER)
-                .transform(AgentBuilder.Transformer.NoOp.INSTANCE);
->>>>>>> 5c4cd957
 
           log.debug("Making builder for {} {}", instrumenter.getClass().getName(), entry);
           INSTALLED_CONTEXT_MATCHERS.add(entry);
@@ -399,9 +389,7 @@
               builder
                   .type(safeHasSuperType(named(entry.getKey())), instrumenter.classLoaderMatcher())
                   .and(safeToInjectFieldsMatcher())
-                  // Added here instead of AgentInstaller's ignores because it's relatively
-                  // expensive. https://github.com/DataDog/dd-trace-java/pull/1045
-                  .and(not(isAnnotatedWith(named("javax.decorator.Decorator"))))
+                  .and(Default.NOT_DECORATOR_MATCHER)
                   .transform(AgentBuilder.Transformer.NoOp.INSTANCE);
 
           /*
