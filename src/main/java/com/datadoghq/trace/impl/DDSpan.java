--- conflicted
+++ resolved
@@ -51,30 +51,17 @@
         return this.setTag(tag, value);
     }
 
-<<<<<<< HEAD
-    public Span setTag(String s, String s1) {
-        return null;
-    }
-
-    public Span setTag(String s, boolean b) {
-        return null;
-    }
-
-    public Span setTag(String s, Number number) {
-        return null;
-=======
-    public io.opentracing.Span setTag(String tag, boolean value) {
+    public Span setTag(String tag, boolean value) {
         return this.setTag(tag, value);
     }
 
-    public io.opentracing.Span setTag(String tag, Number value) {
+    public Span setTag(String tag, Number value) {
         return this.setTag(tag, (Object) value);
     }
 
-    private io.opentracing.Span setTag(String tag, Object value) {
+    private Span setTag(String tag, Object value) {
         this.tags.put(tag, value);
         return this;
->>>>>>> df1c528c
     }
 
     public Span log(Map<String, ?> map) {
@@ -93,14 +80,9 @@
         return null;
     }
 
-<<<<<<< HEAD
-    public Span setBaggageItem(String s, String s1) {
-        return null;
-=======
-    public io.opentracing.Span setBaggageItem(String key, String value) {
+    public Span setBaggageItem(String key, String value) {
         this.context.setBaggageItem(key, value);
         return this;
->>>>>>> df1c528c
     }
 
     public String getBaggageItem(String key) {
@@ -135,11 +117,10 @@
     public long getStartTime() {
         return startTime * 1000000;
     }
-<<<<<<< HEAD
     
     @JsonGetter(value="duration")
-    public long getDurationInNS(){
-    	return durationMilliseconds * 1000000;
+    public long getDurationNano(){
+    	return durationNano;
     }
     
     public String getService(){
@@ -172,14 +153,5 @@
     
     public int getError(){
     	return context.getErrorFlag()?1:0;
-=======
-
-    public DDSpanContext getContext() {
-        return context;
-    }
-
-    public DDSpanContext DDContext() {
-        return this.context;
->>>>>>> df1c528c
     }
 }