package com.datadoghq.trace.impl;

<<<<<<< HEAD
import com.datadoghq.trace.Codec;
=======
import java.util.ArrayList;
import java.util.Collections;
import java.util.HashMap;
import java.util.List;
import java.util.Map;

import org.slf4j.Logger;
import org.slf4j.LoggerFactory;

>>>>>>> e44535c7
import com.datadoghq.trace.Sampler;
import com.datadoghq.trace.Writer;
import com.datadoghq.trace.propagation.impl.HTTPCodec;
import com.datadoghq.trace.writer.impl.LoggingWritter;

import io.opentracing.Span;
import io.opentracing.SpanContext;
import io.opentracing.propagation.Format;
<<<<<<< HEAD
import io.opentracing.propagation.TextMap;
import org.slf4j.Logger;
import org.slf4j.LoggerFactory;

import java.util.*;
=======
>>>>>>> e44535c7

/**
 * DDTracer makes it easy to send traces and span to DD using the OpenTracing instrumentation.
 */
public class DDTracer implements io.opentracing.Tracer {

    /**
     * Writer is an charge of reporting traces and spans to the desired endpoint
     */
    private Writer writer;
    /**
     * Sampler defines the sampling policy in order to reduce the number of traces for instance
     */
    private final Sampler sampler;
    
    /**
     * Span context decorators
     */
    private final List<DDSpanContextDecorator> spanContextDecorators = new ArrayList<DDSpanContextDecorator>();


    private final static Logger logger = LoggerFactory.getLogger(DDTracer.class);
    private final CodecRegistry registry;

    /**
     * Default constructor, trace/spans are logged, no trace/span dropped
     */
    public DDTracer() {
        this(new LoggingWritter(), new AllSampler());
    }

    public DDTracer(Writer writer, Sampler sampler) {
        this.writer = writer;
        this.sampler = sampler;
        registry = new CodecRegistry();
        registry.register(Format.Builtin.HTTP_HEADERS, new HTTPCodec());
    }
    

    /**
     * Returns the list of span context decorators
     * 
     * @return the list of span context decorators
     */
    public List<DDSpanContextDecorator> getSpanContextDecorators() {
		return Collections.unmodifiableList(spanContextDecorators);
	}
    
    /**
     * Add a new decorator in the list ({@link DDSpanContextDecorator})
     * 
     * @param decorator The decorator in the list
     */
    public void addDecorator(DDSpanContextDecorator decorator){
    	spanContextDecorators.add(decorator);
    }

	public DDSpanBuilder buildSpan(String operationName) {
        return new DDSpanBuilder(operationName);
    }


    public <T> void inject(SpanContext spanContext, Format<T> format, T carrier) {

        Codec<T> codec = registry.get(format);
        if (codec == null) {
            logger.warn("Unsupported format for propagation - {}", format.getClass().getName());
        } else {
            codec.inject((DDSpanContext) spanContext, carrier);
        }
    }

    public <T> SpanContext extract(Format<T> format, T carrier) {

        Codec<T> codec = registry.get(format);
        if (codec == null) {
            logger.warn("Unsupported format for propagation - {}", format.getClass().getName());
        } else {
            return  codec.extract(carrier);
        }
        return null;
    }


    /**
     * We use the sampler to know if the trace has to be reported/written.
     * The sampler is called on the first span (root span) of the trace.
     * If the trace is marked as a sample, we report it.
     *
     * @param trace a list of the spans related to the same trace
     */
    public void write(List<Span> trace) {
        if (trace.isEmpty()) {
            return;
        }
        if (this.sampler.sample((DDSpan) trace.get(0))) {
            this.writer.write(trace);
        }
    }

    /**
     * Spans are built using this builder
     */
    public class DDSpanBuilder implements SpanBuilder {

        /**
         * Each span must have an operationName according to the opentracing specification
         */
        private String operationName;

        // Builder attributes
        private Map<String, Object> tags = Collections.emptyMap();
        private long timestamp;
        private SpanContext parent;
        private String serviceName;
        private String resourceName;
        private boolean errorFlag;
        private String spanType;

        /**
         * This method actually build the span according to the builder settings
         * DD-Agent requires a serviceName. If it has not been provided, the method will throw a RuntimeException
         *
         * @return An fresh span
         */
        public DDSpan start() {

            // build the context
            DDSpanContext context = buildSpanContext();
            DDSpan span = new DDSpan(this.timestamp, context);

            logger.debug("{} - Starting a new span.", span);

            return span;
        }


        public DDTracer.DDSpanBuilder withTag(String tag, Number number) {
            return withTag(tag, (Object) number);
        }

        public DDTracer.DDSpanBuilder withTag(String tag, String string) {
            return withTag(tag, (Object) string);
        }

        public DDTracer.DDSpanBuilder withTag(String tag, boolean bool) {
            return withTag(tag, (Object) bool);
        }

        public DDSpanBuilder(String operationName) {
            this.operationName = operationName;
        }


        public DDTracer.DDSpanBuilder withStartTimestamp(long timestampMillis) {
            this.timestamp = timestampMillis;
            return this;
        }

        public DDTracer.DDSpanBuilder withServiceName(String serviceName) {
            this.serviceName = serviceName;
            return this;
        }

        public DDTracer.DDSpanBuilder withResourceName(String resourceName) {
            this.resourceName = resourceName;
            return this;
        }

        public DDTracer.DDSpanBuilder withErrorFlag() {
            this.errorFlag = true;
            return this;
        }

        public DDTracer.DDSpanBuilder withSpanType(String spanType) {
            this.spanType = spanType;
            return this;
        }

        public Iterable<Map.Entry<String, String>> baggageItems() {
            if (parent == null) {
                return Collections.emptyList();
            }
            return parent.baggageItems();
        }

        public DDTracer.DDSpanBuilder asChildOf(Span span) {
            return asChildOf(span.context());
        }

        public DDTracer.DDSpanBuilder asChildOf(SpanContext spanContext) {
            this.parent = spanContext;
            return this;
        }

        public DDTracer.DDSpanBuilder addReference(String referenceType, SpanContext spanContext) {
            logger.debug("`addReference` method is not implemented. Doing nothing");
            return this;
        }

        // Private methods
        private DDTracer.DDSpanBuilder withTag(String tag, Object value) {
            if (this.tags.isEmpty()){
                this.tags = new HashMap<String, Object>();
            }
            this.tags.put(tag, value);
            return this;
        }

        private long generateNewId() {
            return System.nanoTime();
        }

        /**
         * Build the SpanContext, if the actual span has a parent, the following attributes must be propagated:
         * - ServiceName
         * - Baggage
         * - Trace (a list of all spans related)
         * - SpanType
         *
         * @return the context
         */
        private DDSpanContext buildSpanContext() {
            long generatedId = generateNewId();
            DDSpanContext context;
            DDSpanContext p = this.parent != null ? (DDSpanContext) this.parent : null;

            String spanType = this.spanType;
            if (spanType == null && this.parent != null) {
                spanType = p.getSpanType();
            }

            String serviceName = this.serviceName;
            if (serviceName == null && this.parent != null) {
                serviceName = p.getServiceName();
            }

            //this.operationName, this.tags,

            // some attributes are inherited from the parent
            context = new DDSpanContext(
                    this.parent == null ? generatedId : p.getTraceId(),
                    generatedId,
                    this.parent == null ? 0L : p.getSpanId(),
                    serviceName,
                    this.operationName,
                    this.resourceName,
                    this.parent == null ? new HashMap<String, String>() : p.getBaggageItems(),
                    errorFlag,
                    spanType,
                    this.tags,
                    this.parent == null ? null : p.getTrace(),
                    DDTracer.this
            );

            logger.debug("Building a new span context. {}", context);
            return context;
        }

    }

    private static class CodecRegistry {

        private final Map<Format<?>, Codec<?>> codecs = new HashMap<Format<?>, Codec<?>>();

        <T> Codec<T> get(Format<T> format) {
            return (Codec<T>) codecs.get(format);
        }

        public <T> void register(Format<T> format, Codec<T> codec) {
            codecs.put(format, codec);
        }

    }

    @Override
    public String toString() {
        return "DDTracer{" +
                "writer=" + writer +
                ", sampler=" + sampler +
                '}';
    }
}<|MERGE_RESOLUTION|>--- conflicted
+++ resolved
@@ -1,8 +1,5 @@
 package com.datadoghq.trace.impl;
 
-<<<<<<< HEAD
-import com.datadoghq.trace.Codec;
-=======
 import java.util.ArrayList;
 import java.util.Collections;
 import java.util.HashMap;
@@ -12,7 +9,7 @@
 import org.slf4j.Logger;
 import org.slf4j.LoggerFactory;
 
->>>>>>> e44535c7
+import com.datadoghq.trace.Codec;
 import com.datadoghq.trace.Sampler;
 import com.datadoghq.trace.Writer;
 import com.datadoghq.trace.propagation.impl.HTTPCodec;
@@ -21,14 +18,7 @@
 import io.opentracing.Span;
 import io.opentracing.SpanContext;
 import io.opentracing.propagation.Format;
-<<<<<<< HEAD
-import io.opentracing.propagation.TextMap;
-import org.slf4j.Logger;
-import org.slf4j.LoggerFactory;
-
-import java.util.*;
-=======
->>>>>>> e44535c7
+
 
 /**
  * DDTracer makes it easy to send traces and span to DD using the OpenTracing instrumentation.
@@ -43,7 +33,7 @@
      * Sampler defines the sampling policy in order to reduce the number of traces for instance
      */
     private final Sampler sampler;
-    
+
     /**
      * Span context decorators
      */
@@ -66,20 +56,19 @@
         registry = new CodecRegistry();
         registry.register(Format.Builtin.HTTP_HEADERS, new HTTPCodec());
     }
-    
 
     /**
      * Returns the list of span context decorators
-     * 
+     *
      * @return the list of span context decorators
      */
     public List<DDSpanContextDecorator> getSpanContextDecorators() {
 		return Collections.unmodifiableList(spanContextDecorators);
 	}
-    
+
     /**
      * Add a new decorator in the list ({@link DDSpanContextDecorator})
-     * 
+     *
      * @param decorator The decorator in the list
      */
     public void addDecorator(DDSpanContextDecorator decorator){
